--- conflicted
+++ resolved
@@ -7,12 +7,7 @@
 Package   | Description
 ----------|---------------------------------------------------------------------------------------------------------------------
 inclusion | Package inclusion contains functions to generate the blob share commitment from a given blob.
-merkle    | Package merkle computes a deterministic minimal height Merkle tree hash.
-<<<<<<< HEAD
-share    | package share contains the Share data structure.
-=======
 share    | Package share contains the Share data structure.
->>>>>>> 0f26a4e5
 square    | Package square implements the logic to construct the original data square based on a list of transactions.
 
 ## Installation
