--- conflicted
+++ resolved
@@ -12,11 +12,7 @@
 // NewNamespace validates the provided version and id and returns a new namespace.
 // This should be used for user specified namespaces.
 func NewNamespace(version uint8, id []byte) (Namespace, error) {
-<<<<<<< HEAD
-	if err := IsValidNamespace(version, id); err != nil {
-=======
 	if err := ValidateUserNamespace(version, id); err != nil {
->>>>>>> d4063868
 		return Namespace{}, err
 	}
 
@@ -48,11 +44,7 @@
 	if len(bytes) != NamespaceSize {
 		return Namespace{}, fmt.Errorf("invalid namespace length: %d. Must be %d bytes", len(bytes), NamespaceSize)
 	}
-<<<<<<< HEAD
-	if err := IsValidNamespace(bytes[VersionIndex], bytes[NamespaceVersionSize:]); err != nil {
-=======
 	if err := ValidateUserNamespace(bytes[VersionIndex], bytes[NamespaceVersionSize:]); err != nil {
->>>>>>> d4063868
 		return Namespace{}, err
 	}
 
@@ -100,19 +92,11 @@
 	return n.data[NamespaceVersionSize:]
 }
 
-<<<<<<< HEAD
-// IsValidNamespace returns an error if the provided version is not
-// supported or the provided id does not meet the requirements
-// for the provided version. This should be user for validating
-// user specified namespaces
-func IsValidNamespace(version uint8, id []byte) error {
-=======
 // ValidateUserNamespace returns an error if the provided version is not
 // supported or the provided id does not meet the requirements
 // for the provided version. This should be used for validating
 // user specified namespaces
 func ValidateUserNamespace(version uint8, id []byte) error {
->>>>>>> d4063868
 	err := validateVersionSupported(version)
 	if err != nil {
 		return err
