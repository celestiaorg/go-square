// Package blob provides types and functions for working with blobs, blob
// transactions, and index wrapper transactions.
package blob

import (
	"errors"
	"fmt"
	"sort"

	ns "github.com/celestiaorg/go-square/namespace"
	"google.golang.org/protobuf/proto"
)

// SupportedBlobNamespaceVersions is a list of namespace versions that can be specified by a user for blobs.
var SupportedBlobNamespaceVersions = []uint8{ns.NamespaceVersionZero}

// ProtoBlobTxTypeID is included in each encoded BlobTx to help prevent
// decoding binaries that are not actually BlobTxs.
const ProtoBlobTxTypeID = "BLOB"

// ProtoIndexWrapperTypeID is included in each encoded IndexWrapper to help prevent
// decoding binaries that are not actually IndexWrappers.
const ProtoIndexWrapperTypeID = "INDX"

// MaxShareVersion is the maximum value a share version can be. See: [shares.MaxShareVersion].
const MaxShareVersion = 127

// Blob (stands for binary large object) is a core type that represents data
// to be submitted to the Celestia network alongside an accompanying namespace
// and optional signer (for proving the author of the blob)
type Blob struct {
	namespace    ns.Namespace
	data         []byte
	shareVersion uint8
	signer       string
}

// New creates a new coretypes.Blob from the provided data after performing
// basic stateless checks over it.
func New(ns ns.Namespace, data []byte, shareVersion uint8, signer string) *Blob {
	return &Blob{
<<<<<<< HEAD
		namespace:    ns,
		data:         data,
		shareVersion: shareVersion,
		signer:       signer,
=======
		NamespaceId:      ns.ID(),
		Data:             blob,
		ShareVersion:     uint32(shareVersion),
		NamespaceVersion: uint32(ns.Version()),
		Signer:           nil,
>>>>>>> 4877ac8d
	}
}

// NewFromProto creates a Blob from the proto format and performs
// rudimentary validation checks on the structure
func NewFromProto(pb *BlobProto) (*Blob, error) {
	if pb.ShareVersion > MaxShareVersion {
		return nil, errors.New("share version can not be greater than MaxShareVersion")
	}
	if pb.NamespaceVersion > ns.NamespaceVersionMax {
		return nil, errors.New("namespace version can not be greater than MaxNamespaceVersion")
	}
	if len(pb.Data) == 0 {
		return nil, errors.New("blob data can not be empty")
	}
	ns, err := ns.New(uint8(pb.NamespaceVersion), pb.NamespaceId)
	if err != nil {
		return nil, fmt.Errorf("invalid namespace: %w", err)
	}
	return &Blob{
		namespace:    ns,
		data:         pb.Data,
		shareVersion: uint8(pb.ShareVersion),
		signer:       pb.Signer,
	}, nil
}

// Namespace returns the namespace of the blob
func (b *Blob) Namespace() ns.Namespace {
	return b.namespace
}

// ShareVersion returns the share version of the blob
func (b *Blob) ShareVersion() uint8 {
	return b.shareVersion
}

// Signer returns the signer of the blob
func (b *Blob) Signer() string {
	return b.signer
}

// Data returns the data of the blob
func (b *Blob) Data() []byte {
	return b.data
}

func (b *Blob) ToProto() *BlobProto {
	return &BlobProto{
		NamespaceId:      b.namespace.Bytes(),
		NamespaceVersion: uint32(b.namespace.Version()),
		ShareVersion:     uint32(b.shareVersion),
		Data:             b.data,
		Signer:           b.signer,
	}
}

func (b *Blob) Compare(other *Blob) int {
	return b.namespace.Compare(other.namespace)
}

// UnmarshalBlobTx attempts to unmarshal a transaction into blob transaction. If an
// error is thrown, false is returned.
func UnmarshalBlobTx(tx []byte) (*BlobTx, bool) {
	bTx := BlobTx{}
	err := proto.Unmarshal(tx, &bTx)
	if err != nil {
		return &bTx, false
	}
	// perform some quick basic checks to prevent false positives
	if bTx.TypeId != ProtoBlobTxTypeID {
		return &bTx, false
	}
	if len(bTx.Blobs) == 0 {
		return &bTx, false
	}
	for _, b := range bTx.Blobs {
		if len(b.NamespaceId) != ns.NamespaceIDSize {
			return &bTx, false
		}
	}
	return &bTx, true
}

// MarshalBlobTx creates a BlobTx using a normal transaction and some number of
// blobs.
//
// NOTE: Any checks on the blobs or the transaction must be performed in the
// application
func MarshalBlobTx(tx []byte, blobs ...*Blob) ([]byte, error) {
	if len(blobs) == 0 {
		return nil, errors.New("at least one blob must be provided")
	}
	bTx := &BlobTx{
		Tx:     tx,
		Blobs:  blobsToProto(blobs),
		TypeId: ProtoBlobTxTypeID,
	}
	return proto.Marshal(bTx)
}

func blobsToProto(blobs []*Blob) []*BlobProto {
	pb := make([]*BlobProto, len(blobs))
	for i, b := range blobs {
		pb[i] = b.ToProto()
	}
	return pb
}

// Sort sorts the blobs by their namespace.
func Sort(blobs []*Blob) {
	sort.SliceStable(blobs, func(i, j int) bool {
		return blobs[i].Compare(blobs[j]) < 0
	})
}

// UnmarshalIndexWrapper attempts to unmarshal the provided transaction into an
// IndexWrapper transaction. It returns true if the provided transaction is an
// IndexWrapper transaction. An IndexWrapper transaction is a transaction that contains
// a MsgPayForBlob that has been wrapped with a share index.
//
// NOTE: protobuf sometimes does not throw an error if the transaction passed is
// not a IndexWrapper, since the protobuf definition for MsgPayForBlob is
// kept in the app, we cannot perform further checks without creating an import
// cycle.
func UnmarshalIndexWrapper(tx []byte) (*IndexWrapper, bool) {
	indexWrapper := IndexWrapper{}
	// attempt to unmarshal into an IndexWrapper transaction
	err := proto.Unmarshal(tx, &indexWrapper)
	if err != nil {
		return &indexWrapper, false
	}
	if indexWrapper.TypeId != ProtoIndexWrapperTypeID {
		return &indexWrapper, false
	}
	return &indexWrapper, true
}

// MarshalIndexWrapper creates a wrapped Tx that includes the original transaction
// and the share index of the start of its blob.
//
// NOTE: must be unwrapped to be a viable sdk.Tx
func MarshalIndexWrapper(tx []byte, shareIndexes ...uint32) ([]byte, error) {
	wTx := IndexWrapper{
		Tx:           tx,
		ShareIndexes: shareIndexes,
		TypeId:       ProtoIndexWrapperTypeID,
	}
	return proto.Marshal(&wTx)
}<|MERGE_RESOLUTION|>--- conflicted
+++ resolved
@@ -32,25 +32,17 @@
 	namespace    ns.Namespace
 	data         []byte
 	shareVersion uint8
-	signer       string
+	signer       []byte
 }
 
 // New creates a new coretypes.Blob from the provided data after performing
 // basic stateless checks over it.
-func New(ns ns.Namespace, data []byte, shareVersion uint8, signer string) *Blob {
+func New(ns ns.Namespace, data []byte, shareVersion uint8, signer []byte) *Blob {
 	return &Blob{
-<<<<<<< HEAD
 		namespace:    ns,
 		data:         data,
 		shareVersion: shareVersion,
 		signer:       signer,
-=======
-		NamespaceId:      ns.ID(),
-		Data:             blob,
-		ShareVersion:     uint32(shareVersion),
-		NamespaceVersion: uint32(ns.Version()),
-		Signer:           nil,
->>>>>>> 4877ac8d
 	}
 }
 
@@ -89,7 +81,7 @@
 }
 
 // Signer returns the signer of the blob
-func (b *Blob) Signer() string {
+func (b *Blob) Signer() []byte {
 	return b.signer
 }
 
