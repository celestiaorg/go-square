--- conflicted
+++ resolved
@@ -30,7 +30,7 @@
 // to be submitted to the Celestia network alongside an accompanying namespace
 // and optional signer (for proving the author of the blob)
 type Blob struct {
-	namespace    namespace.Namespace
+	namespace    ns.Namespace
 	data         []byte
 	shareVersion uint8
 	signer       string
@@ -38,8 +38,7 @@
 
 // New creates a new coretypes.Blob from the provided data after performing
 // basic stateless checks over it.
-<<<<<<< HEAD
-func New(ns namespace.Namespace, data []byte, shareVersion uint8, signer string) *Blob {
+func New(ns ns.Namespace, data []byte, shareVersion uint8, signer string) *Blob {
 	return &Blob{
 		namespace:    ns,
 		data:         data,
@@ -54,53 +53,15 @@
 	if pb.ShareVersion > MaxShareVersion {
 		return nil, errors.New("share version can not be greater than MaxShareVersion")
 	}
-	if pb.NamespaceVersion > namespace.NamespaceVersionMax {
+	if pb.NamespaceVersion > ns.NamespaceVersionMax {
 		return nil, errors.New("namespace version can not be greater than MaxNamespaceVersion")
 	}
 	if len(pb.Data) == 0 {
 		return nil, errors.New("blob data can not be empty")
 	}
-	ns, err := namespace.New(uint8(pb.NamespaceVersion), pb.NamespaceId)
+	ns, err := ns.New(uint8(pb.NamespaceVersion), pb.NamespaceId)
 	if err != nil {
 		return nil, fmt.Errorf("invalid namespace: %w", err)
-=======
-func New(ns ns.Namespace, blob []byte, shareVersion uint8) *Blob {
-	return &Blob{
-		NamespaceId:      ns.ID(),
-		Data:             blob,
-		ShareVersion:     uint32(shareVersion),
-		NamespaceVersion: uint32(ns.Version()),
-		Signer:           "",
-	}
-}
-
-// Namespace returns the namespace of the blob
-func (b *Blob) Namespace() (ns.Namespace, error) {
-	return ns.NewFromBytes(b.RawNamespace())
-}
-
-// RawNamespace returns the namespace of the blob
-func (b *Blob) RawNamespace() []byte {
-	namespace := make([]byte, ns.NamespaceSize)
-	namespace[ns.VersionIndex] = uint8(b.NamespaceVersion)
-	copy(namespace[ns.NamespaceVersionSize:], b.NamespaceId)
-	return namespace
-}
-
-// Validate runs a stateless validity check on the form of the struct.
-func (b *Blob) Validate() error {
-	if b == nil {
-		return errors.New("nil blob")
-	}
-	if len(b.NamespaceId) != ns.NamespaceIDSize {
-		return fmt.Errorf("namespace id must be %d bytes", ns.NamespaceIDSize)
-	}
-	if b.ShareVersion > MaxShareVersion {
-		return errors.New("share version can not be greater than MaxShareVersion")
-	}
-	if b.NamespaceVersion > ns.NamespaceVersionMax {
-		return errors.New("namespace version can not be greater than MaxNamespaceVersion")
->>>>>>> 5d4b1904
 	}
 	return &Blob{
 		namespace:    ns,
@@ -111,7 +72,7 @@
 }
 
 // Namespace returns the namespace of the blob
-func (b *Blob) Namespace() namespace.Namespace {
+func (b *Blob) Namespace() ns.Namespace {
 	return b.namespace
 }
 
@@ -141,7 +102,7 @@
 }
 
 func (b *Blob) Compare(other *Blob) int {
-	return bytes.Compare(b.RawNamespace(), other.RawNamespace())
+	return b.namespace.Compare(other.namespace)
 }
 
 // UnmarshalBlobTx attempts to unmarshal a transaction into blob transaction. If an
@@ -173,12 +134,23 @@
 // NOTE: Any checks on the blobs or the transaction must be performed in the
 // application
 func MarshalBlobTx(tx []byte, blobs ...*Blob) ([]byte, error) {
+	if len(blobs) == 0 {
+		return nil, errors.New("at least one blob must be provided")
+	}
 	bTx := &BlobTx{
 		Tx:     tx,
-		Blobs:  blobs,
+		Blobs:  blobsToProto(blobs),
 		TypeId: ProtoBlobTxTypeID,
 	}
 	return proto.Marshal(bTx)
+}
+
+func blobsToProto(blobs []*Blob) []*BlobProto {
+	pb := make([]*BlobProto, len(blobs))
+	for i, b := range blobs {
+		pb[i] = b.ToProto()
+	}
+	return pb
 }
 
 // Sort sorts the blobs by their namespace.
