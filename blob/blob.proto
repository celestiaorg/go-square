--- conflicted
+++ resolved
@@ -12,13 +12,9 @@
   bytes data = 2;
   uint32 share_version = 3;
   uint32 namespace_version = 4;
-<<<<<<< HEAD
-  string signer = 5;
-=======
   // Signer is sdk.AccAddress that paid for this blob. This field is optional
   // and can only be used when share_version is set to 1. 
   bytes signer = 5;
->>>>>>> 4877ac8d
 }
 
 // BlobTx wraps an encoded sdk.Tx with a second field to contain blobs of data.
